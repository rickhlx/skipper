--- conflicted
+++ resolved
@@ -238,8 +238,6 @@
 route2: Path("/test") && False() -> "http://www.github.com";
 ```
 
-<<<<<<< HEAD
-=======
 ## Shutdown
 
 Evaluates to true if Skipper is shutting down. Can be used to create customized healthcheck.
@@ -249,7 +247,6 @@
 health_down: Path("/health") && Shutdown() -> status(503) -> inlineContent("shutdown") -> <shunt>;
 ```
 
->>>>>>> 100ef1b5
 ## Method
 
 The HTTP method that the request must match. HTTP methods are one of
